--- conflicted
+++ resolved
@@ -22,26 +22,18 @@
  */
 export abstract class Container {
     /**
-     * Registered instances (singletons).
+     * Registered instances.
      *
      * @private
      */
     private static readonly instances = new WeakMap<Injectable<unknown>, unknown>();
 
     /**
-<<<<<<< HEAD
-     * Registered providers (factory or class used to create instances).
-     *
-     * @private
-     */
-    private static readonly providers = new WeakMap<Injectable<unknown>, Injectable<unknown>>();
-=======
      * Registered instances.
      *
      * @private
      */
     private static readonly providers = new WeakMap<Injectable<unknown>, () => unknown>();
->>>>>>> 0b5b947b
 
     /**
      * Memoized function caches.
@@ -51,39 +43,32 @@
     private static readonly memos = new WeakMap<(...args: any[]) => any, Map<string, unknown>>();
 
     /**
-     * Get an instance of a service from a provider.
+     * Get an instance of a service.
      *
-     * @param provider
+     * @param service
      * @private
      */
-    private static serve<T>(provider: Injectable<T>) {
-        if (this.supports(provider)) {
-            return new (provider as ClassConstructor<T>)();
+    private static serve<T>(service: Injectable<T>) {
+        if (this.supports(service)) {
+            return new (service as ClassConstructor<T>)();
         }
 
-        return (provider as Factory<T>)();
+        return (service as Factory<T>)();
     }
 
     /**
      * Register a service.
      *
-     * @param service  The service token (used to look up in the container)
-     * @param factory  Optional factory/class to construct the service. Defaults to `service`.
+     * @param service
+     * @param factory
      * @see Container.serve
      */
     static register<T>(
         service: Injectable<T>,
         factory?: Injectable<T>,
     ) {
-<<<<<<< HEAD
-        const provider = (factory ?? service) as Injectable<T>;
-
-        this.providers.set(service, provider);
-        this.instances.set(service, this.serve(provider));
-=======
         this.instances.set(service, this.serve(factory ?? service));
         this.providers.set(service, () => this.serve(factory ?? service));
->>>>>>> 0b5b947b
     }
 
     /**
@@ -91,42 +76,21 @@
      *
      * When the service is not found, it will be registered into the container and returned.
      *
-<<<<<<< HEAD
-     * @param service The service token
-     * @param fresh   If true, bypass the singleton cache and create a new instance each time.
-     *                Default is false (singleton).
-     * @see Container.register
-     */
-    static resolve<T>(service: Injectable<T>, fresh: boolean = false): T {
-=======
      * @param service
      * @param fresh
      * @see Container.registerx
      */
     static resolve<T>(service: Injectable<T>, fresh: boolean = false) {
->>>>>>> 0b5b947b
         if (!this.providers.has(service)) {
             this.register(service);
         }
 
         if (fresh) {
-<<<<<<< HEAD
-            const provider = (this.providers.get(service) as Injectable<T>) ?? service;
-
-            return this.serve(provider);
-        }
-
-        if (!this.instances.has(service)) {
-            const provider = (this.providers.get(service) as Injectable<T>) ?? service;
-
-            this.instances.set(service, this.serve(provider));
-=======
             return this.providers.get(service)!() as T;
         }
 
         if (!this.instances.has(service)) {
             this.instances.set(service, this.providers.get(service)!());
->>>>>>> 0b5b947b
         }
 
         return this.instances.get(service) as T;
@@ -165,21 +129,13 @@
     }
 
     /**
-     * Unregister a service instance (keeps the provider).
+     * Unregister a service.
      *
      * @param service
-     * @param provider
      */
-    static unregister<T>(service: Injectable<T>, provider: boolean) {
+    static unregister<T>(service: Injectable<T>) {
         this.instances.delete(service);
-<<<<<<< HEAD
-
-        if (provider) {
-            this.providers.delete(service);
-        }
-=======
         this.providers.delete(service);
->>>>>>> 0b5b947b
     }
 
     /**
@@ -208,11 +164,7 @@
  * This function will register the service into the container if it is not already registered.
  *
  * @param service
-<<<<<<< HEAD
- * @param fresh If true, bypass singleton and create a new instance each call.
-=======
  * @param fresh
->>>>>>> 0b5b947b
  * @see Container.resolve
  */
 export function app<T>(service: Injectable<T>, fresh: boolean = false) {
